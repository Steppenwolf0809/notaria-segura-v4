import express from 'express';
import { authenticateToken, requireRoles } from '../middleware/auth-middleware.js';
import { verifyFormularioUAFESession } from '../middleware/verify-formulario-uafe-session.js';
import {
  crearProtocolo,
  agregarPersonaAProtocolo,
  loginFormularioUAFE,
  responderFormulario,
  listarProtocolos,
  obtenerProtocolo,
<<<<<<< HEAD
  generarPDFs
=======
  actualizarProtocolo,
  actualizarPersonaEnProtocolo,
  eliminarPersonaDeProtocolo,
  generarPDFsProtocolo,
  descargarArchivo
>>>>>>> e21605ab
} from '../controllers/formulario-uafe-controller.js';

const router = express.Router();

console.log('✅ Formulario UAFE routes loaded successfully (Sistema de Protocolos)');

// ========================================
// RUTAS PÚBLICAS (Sin autenticación)
// ========================================

/**
 * Login al formulario con Protocolo + Cédula + PIN
 * POST /api/formulario-uafe/login
 */
router.post('/login', loginFormularioUAFE);

// ========================================
// RUTAS PROTEGIDAS - Usuario con sesión de formulario
// ========================================

/**
 * Enviar respuesta del formulario
 * POST /api/formulario-uafe/responder
 * Requiere: x-session-token en headers
 */
router.post('/responder', verifyFormularioUAFESession, responderFormulario);

// ========================================
// RUTAS PROTEGIDAS - Matrizador/Admin
// ========================================

/**
 * Crear nuevo protocolo
 * POST /api/formulario-uafe/protocolo
 * Requiere: JWT + role MATRIZADOR o ADMIN
 */
router.post(
  '/protocolo',
  authenticateToken,
  requireRoles(['MATRIZADOR', 'ADMIN']),
  crearProtocolo
);

/**
 * Agregar persona a un protocolo
 * POST /api/formulario-uafe/protocolo/:protocoloId/persona
 * Requiere: JWT + role MATRIZADOR o ADMIN
 */
router.post(
  '/protocolo/:protocoloId/persona',
  authenticateToken,
  requireRoles(['MATRIZADOR', 'ADMIN']),
  agregarPersonaAProtocolo
);

/**
 * Obtener detalles de un protocolo específico
 * GET /api/formulario-uafe/protocolo/:protocoloId
 * Requiere: JWT + role MATRIZADOR o ADMIN
 */
router.get(
  '/protocolo/:protocoloId',
  authenticateToken,
  requireRoles(['MATRIZADOR', 'ADMIN']),
  obtenerProtocolo
);

/**
<<<<<<< HEAD
 * Generar PDFs profesionales de formularios UAFE
 * GET /api/formulario-uafe/protocolo/:protocoloId/generar-pdfs
 * Requiere: JWT + role MATRIZADOR o ADMIN
 * Retorna: PDF individual o ZIP con múltiples PDFs
 */
router.get(
  '/protocolo/:protocoloId/generar-pdfs',
  authenticateToken,
  requireRoles(['MATRIZADOR', 'ADMIN']),
  generarPDFs
=======
 * Actualizar protocolo
 * PUT /api/formulario-uafe/protocolo/:protocoloId
 * Requiere: JWT + role MATRIZADOR o ADMIN
 */
router.put(
  '/protocolo/:protocoloId',
  authenticateToken,
  requireRoles(['MATRIZADOR', 'ADMIN']),
  actualizarProtocolo
);

/**
 * Actualizar persona en protocolo (cambiar rol/calidad)
 * PUT /api/formulario-uafe/protocolo/:protocoloId/persona/:personaProtocoloId
 * Requiere: JWT + role MATRIZADOR o ADMIN
 */
router.put(
  '/protocolo/:protocoloId/persona/:personaProtocoloId',
  authenticateToken,
  requireRoles(['MATRIZADOR', 'ADMIN']),
  actualizarPersonaEnProtocolo
);

/**
 * Eliminar persona de un protocolo
 * DELETE /api/formulario-uafe/protocolo/:protocoloId/persona/:personaProtocoloId
 * Requiere: JWT + role MATRIZADOR o ADMIN
 */
router.delete(
  '/protocolo/:protocoloId/persona/:personaProtocoloId',
  authenticateToken,
  requireRoles(['MATRIZADOR', 'ADMIN']),
  eliminarPersonaDeProtocolo
>>>>>>> e21605ab
);

/**
 * Listar protocolos del matrizador
 * GET /api/formulario-uafe/protocolos
 * Requiere: JWT
 */
router.get(
  '/protocolos',
  authenticateToken,
  listarProtocolos
);

/**
 * Generar PDFs de un protocolo
 * POST /api/formulario-uafe/protocolo/:protocoloId/generar-pdfs
 * Requiere: JWT + role MATRIZADOR o ADMIN
 */
router.post(
  '/protocolo/:protocoloId/generar-pdfs',
  authenticateToken,
  requireRoles(['MATRIZADOR', 'ADMIN']),
  generarPDFsProtocolo
);

/**
 * Descargar archivo temporal (PDF o ZIP)
 * GET /api/formulario-uafe/download/:folder/:filename
 */
router.get(
  '/download/:folder/:filename',
  descargarArchivo
);

// ========================================
// HEALTH CHECK
// ========================================

/**
 * GET /api/formulario-uafe/health
 * Health check para verificar que las rutas están funcionando
 */
router.get('/health', (req, res) => {
  res.json({
    success: true,
    message: 'Formulario UAFE routes are working (Sistema de Protocolos)',
    timestamp: new Date().toISOString(),
    version: '2.0 - Protocolo + Cédula + PIN'
  });
});

export default router;<|MERGE_RESOLUTION|>--- conflicted
+++ resolved
@@ -8,15 +8,12 @@
   responderFormulario,
   listarProtocolos,
   obtenerProtocolo,
-<<<<<<< HEAD
-  generarPDFs
-=======
   actualizarProtocolo,
   actualizarPersonaEnProtocolo,
   eliminarPersonaDeProtocolo,
+  generarPDFs,
   generarPDFsProtocolo,
   descargarArchivo
->>>>>>> e21605ab
 } from '../controllers/formulario-uafe-controller.js';
 
 const router = express.Router();
@@ -85,18 +82,6 @@
 );
 
 /**
-<<<<<<< HEAD
- * Generar PDFs profesionales de formularios UAFE
- * GET /api/formulario-uafe/protocolo/:protocoloId/generar-pdfs
- * Requiere: JWT + role MATRIZADOR o ADMIN
- * Retorna: PDF individual o ZIP con múltiples PDFs
- */
-router.get(
-  '/protocolo/:protocoloId/generar-pdfs',
-  authenticateToken,
-  requireRoles(['MATRIZADOR', 'ADMIN']),
-  generarPDFs
-=======
  * Actualizar protocolo
  * PUT /api/formulario-uafe/protocolo/:protocoloId
  * Requiere: JWT + role MATRIZADOR o ADMIN
@@ -130,7 +115,6 @@
   authenticateToken,
   requireRoles(['MATRIZADOR', 'ADMIN']),
   eliminarPersonaDeProtocolo
->>>>>>> e21605ab
 );
 
 /**
@@ -145,12 +129,25 @@
 );
 
 /**
- * Generar PDFs de un protocolo
- * POST /api/formulario-uafe/protocolo/:protocoloId/generar-pdfs
+ * Generar PDFs profesionales de formularios UAFE (versión con helpers)
+ * GET /api/formulario-uafe/protocolo/:protocoloId/generar-pdfs
+ * Requiere: JWT + role MATRIZADOR o ADMIN
+ * Retorna: PDF individual o ZIP con múltiples PDFs
+ */
+router.get(
+  '/protocolo/:protocoloId/generar-pdfs',
+  authenticateToken,
+  requireRoles(['MATRIZADOR', 'ADMIN']),
+  generarPDFs
+);
+
+/**
+ * Generar PDFs de un protocolo (versión alternativa con archivos temporales)
+ * POST /api/formulario-uafe/protocolo/:protocoloId/generar-pdfs-alt
  * Requiere: JWT + role MATRIZADOR o ADMIN
  */
 router.post(
-  '/protocolo/:protocoloId/generar-pdfs',
+  '/protocolo/:protocoloId/generar-pdfs-alt',
   authenticateToken,
   requireRoles(['MATRIZADOR', 'ADMIN']),
   generarPDFsProtocolo
